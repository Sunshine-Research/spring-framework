--- conflicted
+++ resolved
@@ -282,20 +282,12 @@
 							logger.info("Unable to proxy interface-implementing method [" + method + "] because " +
 									"it is marked as final: Consider using interface-based JDK proxies instead!");
 						}
-<<<<<<< HEAD
-						logger.debug("Final method [" + method + "] cannot get proxied via CGLIB: " +
-								"Calls to this method will NOT be routed to the target instance and " +
-								"might lead to NPEs against uninitialized fields in the proxy instance.");
-					} else if (!Modifier.isPublic(mod) && !Modifier.isProtected(mod) &&
-=======
 						if (logger.isDebugEnabled()) {
 							logger.debug("Final method [" + method + "] cannot get proxied via CGLIB: " +
 									"Calls to this method will NOT be routed to the target instance and " +
 									"might lead to NPEs against uninitialized fields in the proxy instance.");
 						}
-					}
-					else if (logger.isDebugEnabled() && !Modifier.isPublic(mod) && !Modifier.isProtected(mod) &&
->>>>>>> 5b27df77
+					} else if (logger.isDebugEnabled() && !Modifier.isPublic(mod) && !Modifier.isProtected(mod) &&
 							proxyClassLoader != null && proxySuperClass.getClassLoader() != proxyClassLoader) {
 						logger.debug("Method [" + method + "] is package-visible across different ClassLoaders " +
 								"and cannot get proxied via CGLIB: Declare this method as public or protected " +
@@ -904,25 +896,13 @@
 					}
 					return AOP_PROXY;
 				}
-<<<<<<< HEAD
-				Method key = method;
 				// 我们需要检查在固定的interceptors中是否包含给定的方法
-				if (isStatic && isFrozen && this.fixedInterceptorMap.containsKey(key)) {
+				if (isStatic && isFrozen && this.fixedInterceptorMap.containsKey(method)) {
 					if (logger.isTraceEnabled()) {
 						logger.trace("Method has advice and optimizations are enabled: " + method);
 					}
 					// 我们知道我们正在优化，因此我们可以使用FixedStaticChainInterceptors
-					int index = this.fixedInterceptorMap.get(key);
-=======
-				// Check to see if we have fixed interceptor to serve this method.
-				// Else use the AOP_PROXY.
-				if (isStatic && isFrozen && this.fixedInterceptorMap.containsKey(method)) {
-					if (logger.isTraceEnabled()) {
-						logger.trace("Method has advice and optimizations are enabled: " + method);
-					}
-					// We know that we are optimizing so we can use the FixedStaticChainInterceptors.
 					int index = this.fixedInterceptorMap.get(method);
->>>>>>> 5b27df77
 					return (index + this.fixedInterceptorOffset);
 				} else {
 					// 如果在固定的interceptors中仍然没有给定的方法，则返回AOP_PROXY
