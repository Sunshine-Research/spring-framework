--- conflicted
+++ resolved
@@ -45,13 +45,8 @@
  * {@code Observable}, and others.
  *
  * <p>By default, depending on classpath availability, adapters are registered
-<<<<<<< HEAD
  * for Reactor, RxJava 1, RxJava 2 types, {@link CompletableFuture}, Java 9+
  * {@code Flow.Publisher} and Kotlin Coroutines {@code Deferred}.
-=======
- * for Reactor, RxJava 1, RxJava 2 types, {@link CompletableFuture}, and Java 9+
- * {@code Flow.Publisher}.
->>>>>>> e5e2d2d6
  *
  * @author Rossen Stoyanchev
  * @author Sebastien Deleuze
@@ -165,20 +160,12 @@
 		if (clazz == null) {
 			return null;
 		}
-<<<<<<< HEAD
-		for(ReactiveAdapter adapter : this.adapters) {
-=======
 		for (ReactiveAdapter adapter : this.adapters) {
->>>>>>> e5e2d2d6
 			if (adapter.getReactiveType() == clazz) {
 				return adapter;
 			}
 		}
-<<<<<<< HEAD
-		for(ReactiveAdapter adapter : this.adapters) {
-=======
 		for (ReactiveAdapter adapter : this.adapters) {
->>>>>>> e5e2d2d6
 			if (adapter.getReactiveType().isAssignableFrom(clazz)) {
 				return adapter;
 			}
