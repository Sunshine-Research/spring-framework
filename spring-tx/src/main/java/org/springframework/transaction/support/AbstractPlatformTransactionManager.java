--- conflicted
+++ resolved
@@ -374,7 +374,6 @@
 				logger.debug("Creating new transaction with name [" + def.getName() + "]: " + def);
 			}
 			try {
-<<<<<<< HEAD
 				// 同时根据当前的事务同步状态创建新的事务的同步状态
 				boolean newSynchronization = (getTransactionSynchronization() != SYNCHRONIZATION_NEVER);
 				// 并创建新的TransactionStatus
@@ -386,12 +385,6 @@
 				prepareSynchronization(status, def);
 				return status;
 			} catch (RuntimeException | Error ex) {
-				// 出现异常的情况下，继续进行当前的事务，并抛出捕获的异常
-=======
-				return startTransaction(def, transaction, debugEnabled, suspendedResources);
-			}
-			catch (RuntimeException | Error ex) {
->>>>>>> 5b27df77
 				resume(null, suspendedResources);
 				throw ex;
 			}
@@ -409,13 +402,10 @@
 	}
 
 	/**
-<<<<<<< HEAD
 	 * 为已存在事务创建一个事务状态
-=======
-	 * Start a new transaction.
 	 */
 	private TransactionStatus startTransaction(TransactionDefinition definition, Object transaction,
-			boolean debugEnabled, @Nullable SuspendedResourcesHolder suspendedResources) {
+											   boolean debugEnabled, @Nullable SuspendedResourcesHolder suspendedResources) {
 
 		boolean newSynchronization = (getTransactionSynchronization() != SYNCHRONIZATION_NEVER);
 		DefaultTransactionStatus status = newTransactionStatus(
@@ -427,7 +417,6 @@
 
 	/**
 	 * Create a TransactionStatus for an existing transaction.
->>>>>>> 5b27df77
 	 */
 	private TransactionStatus handleExistingTransaction(
 			TransactionDefinition definition, Object transaction, boolean debugEnabled)
@@ -459,7 +448,6 @@
 			// 首先需要挂起当前的事务
 			SuspendedResourcesHolder suspendedResources = suspend(transaction);
 			try {
-<<<<<<< HEAD
 				// 判断新事务的同步状态
 				boolean newSynchronization = (getTransactionSynchronization() != SYNCHRONIZATION_NEVER);
 				// 创建新事务的TransactionStatus
@@ -472,11 +460,6 @@
 				return status;
 			} catch (RuntimeException | Error beginEx) {
 				// 出现异常，恢复当前的事务
-=======
-				return startTransaction(definition, transaction, debugEnabled, suspendedResources);
-			}
-			catch (RuntimeException | Error beginEx) {
->>>>>>> 5b27df77
 				resumeAfterBeginException(transaction, suspendedResources, beginEx);
 				// 抛出异常
 				throw beginEx;
@@ -501,26 +484,10 @@
 						prepareTransactionStatus(definition, transaction, false, false, debugEnabled, null);
 				status.createAndHoldSavepoint();
 				return status;
-<<<<<<< HEAD
 			} else {
-				// 如果不需要保存点
-				// 通常用于JTA
-				// 判断新事务的同步状态
-				boolean newSynchronization = (getTransactionSynchronization() != SYNCHRONIZATION_NEVER);
-				DefaultTransactionStatus status = newTransactionStatus(
-						definition, transaction, true, newSynchronization, debugEnabled, null);
-				// 直接开启事务，并设置新事务的同步状态，返回TransactionStatus
-				doBegin(transaction, definition);
-				prepareSynchronization(status, definition);
-				return status;
-=======
-			}
-			else {
-				// Nested transaction through nested begin and commit/rollback calls.
-				// Usually only for JTA: Spring synchronization might get activated here
-				// in case of a pre-existing JTA transaction.
+				// 通过嵌套的begin和commit/rollback调用进行嵌套事务
+				// 只在JTA情况下使用：Spring同步可能在此处激活，由于已经存在的JTA事务
 				return startTransaction(definition, transaction, debugEnabled, null);
->>>>>>> 5b27df77
 			}
 		}
 
